--- conflicted
+++ resolved
@@ -1,5 +1,4 @@
-<<<<<<< HEAD
-CREATE OR REPLACE VIEW memory.DEFAULT.achievements_calendar AS
+CREATE OR REPLACE VIEW memory.default.achievements_calendar AS
 SELECT * FROM (
 -- id, name, description, "month", "day_from", "day_to", "doy", "dow", "minute_from", "minute_to"
 VALUES
@@ -174,7 +173,7 @@
   ,NULL;
 
 
-CREATE OR REPLACE VIEW memory.DEFAULT.achievements_changed_lines AS
+CREATE OR REPLACE VIEW memory.default.achievements_changed_lines AS
 SELECT * FROM (
 VALUES
 (
@@ -220,7 +219,7 @@
 ) AS t(id, name, description, added_from, added_to, removed_from, removed_to, changed_equal);
 
 
-CREATE OR REPLACE VIEW memory.DEFAULT.achievements_changed_files AS
+CREATE OR REPLACE VIEW memory.default.achievements_changed_files AS
 SELECT * FROM (
 VALUES
 (
@@ -244,7 +243,7 @@
 ) AS t(id, name, description, changed_from, changed_to, moved_from, moved_to);
 
 
-CREATE OR REPLACE VIEW memory.DEFAULT.achievements_words AS
+CREATE OR REPLACE VIEW memory.default.achievements_words AS
 SELECT * FROM (
 VALUES
 (
@@ -367,7 +366,7 @@
 
 
 
-CREATE OR REPLACE VIEW memory.DEFAULT.achievements_languages AS
+CREATE OR REPLACE VIEW memory.default.achievements_languages AS
 SELECT * FROM (
 VALUES
 (
@@ -720,10 +719,8 @@
 */
 
 
-
-
-
-CREATE TABLE memory.DEFAULT.acquired_calendar AS SELECT
+CREATE TABLE memory.default.acquired_calendar AS select
+    a.id,
     a.name,
     a.description,
     i.name AS author_name,
@@ -732,19 +729,21 @@
     count(*) AS num_achieved
 FROM commits c
 JOIN idents i ON c.author_email = i.email OR CONTAINS(i.extra_emails, c.author_email)
-JOIN memory.DEFAULT.achievements_calendar a ON
-  MONTH(c.commit_time) IS NOT DISTINCT FROM a.MONTH
+JOIN memory.default.achievements_calendar a ON
+  (a.month IS NULL OR MONTH(c.commit_time) = a.month)
   AND DAY(c.commit_time) BETWEEN COALESCE(a.day_from, 1) AND COALESCE(a.day_to, 31)
-  AND DOY(c.commit_time) IS NOT DISTINCT FROM a.doy
-  AND DOW(c.commit_time) IS NOT DISTINCT FROM a.dow
+  AND (a.doy IS NULL OR DOY(c.commit_time) = a.doy)
+  AND (a.dow IS NULL OR DOW(c.commit_time) = a.dow)
   AND (EXTRACT(HOUR FROM c.commit_time) * 60 + EXTRACT(MINUTE FROM c.commit_time)) BETWEEN COALESCE(a.minute_from, 0) AND COALESCE(a.minute_to, 60 * 24)
 GROUP BY
+    a.id,
     a.name,
     a.description,
     i.name,
     i.email;
 
-CREATE TABLE memory.DEFAULT.acquired_changed_files AS SELECT
+CREATE TABLE memory.default.acquired_changed_files AS SELECT
+    a.id,
     a.name,
     a.description,
     i.name AS author_name,
@@ -760,17 +759,19 @@
   GROUP BY commit_id
 ) s ON s.commit_id = c.object_id
 JOIN idents i ON c.author_email = i.email OR CONTAINS(i.extra_emails, c.author_email)
-JOIN memory.DEFAULT.achievements_changed_files a ON
+JOIN memory.default.achievements_changed_files a ON
   s.renamed BETWEEN COALESCE(a.moved_from, 0) AND COALESCE(a.moved_to, bitwise_right_shift(bitwise_not(0), 1))
   AND s.modified BETWEEN COALESCE(a.changed_from, 0) AND COALESCE(a.changed_to, bitwise_right_shift(bitwise_not(0), 1))
 GROUP BY
+    a.id,
     a.name,
     a.description,
     i.name,
     i.email;
 
 
-CREATE TABLE memory.DEFAULT.acquired_changed_lines AS SELECT
+CREATE TABLE memory.default.acquired_changed_lines AS SELECT
+    a.id,
     a.name,
     a.description,
     i.name AS author_name,
@@ -779,18 +780,20 @@
     count(*) AS num_achieved
 FROM commit_stats c
 JOIN idents i ON c.author_email = i.email OR CONTAINS(i.extra_emails, c.author_email)
-JOIN memory.DEFAULT.achievements_changed_lines a ON
+JOIN memory.default.achievements_changed_lines a ON
   c.added_lines BETWEEN COALESCE(a.added_from, 0) AND COALESCE(a.added_to, bitwise_right_shift(bitwise_not(0), 1))
   AND c.deleted_lines BETWEEN COALESCE(a.removed_from, 0) AND COALESCE(a.removed_from, bitwise_right_shift(bitwise_not(0), 1))
   AND (NOT changed_equal OR c.added_lines = c.deleted_lines)
 GROUP BY
+    a.id,
     a.name,
     a.description,
     i.name,
     i.email;
 
 
-CREATE TABLE memory.DEFAULT.acquired_languages AS SELECT
+CREATE TABLE memory.default.acquired_languages AS SELECT
+    a.id,
     a.name,
     a.description,
     i.name AS author_name,
@@ -818,884 +821,6 @@
   GROUP BY c.commit_time, c.object_id, c.author_email
 ) c
 JOIN idents i ON c.author_email = i.email OR CONTAINS(i.extra_emails, c.author_email)
-JOIN memory.DEFAULT.achievements_languages a ON
-  arrays_overlap(c.extensions, a.extensions)
-GROUP BY
-    a.name,
-    a.description,
-    i.name,
-    i.email;
-
-
-CREATE TABLE memory.DEFAULT.acquired_words AS SELECT
-    a.name,
-    a.description,
-    i.name AS author_name,
-    i.email,
-    min(c.commit_time) AS achieved_at,
-    count(*) AS num_achieved
-FROM (
-  SELECT
-    commit_time,
-    object_id,
-    author_email,
-    TRANSFORM(FILTER(regexp_split(message, '[^\p{Alphabetic}\p{Digit}]'), x -> x != ''), x -> lower(x)) AS words
-  FROM commits
-) c
-JOIN (
-  SELECT
-    name,
-    email,
-    extra_emails,
-    TRANSFORM(FILTER(regexp_split(name || ' ' || concat_ws(' ', extra_names), '[^\p{Alphabetic}\p{Digit}]'), x -> x != ''), x -> lower(x)) AS words
-  FROM idents
-) i ON c.author_email = i.email OR CONTAINS(i.extra_emails, c.author_email)
-JOIN memory.DEFAULT.achievements_words a ON
-  arrays_overlap(a.words, c.words)
-  AND (NOT include_self OR arrays_overlap(c.words, i.words))
-  AND (NOT exclude_self OR NOT arrays_overlap(c.words, i.words))
-GROUP BY
-    a.name,
-    a.description,
-    i.name,
-    i.email;
-
-
-SELECT * FROM memory.DEFAULT.acquired_calendar
-UNION ALL
-SELECT * FROM memory.DEFAULT.acquired_changed_files
-UNION ALL
-SELECT * FROM memory.DEFAULT.acquired_changed_lines
-UNION ALL
-SELECT * FROM memory.DEFAULT.acquired_languages
-UNION ALL
-SELECT * FROM memory.DEFAULT.acquired_words
-ORDER BY author_name, name;
-=======
-CREATE OR REPLACE VIEW memory.default.achievements_calendar AS
-SELECT * FROM (
--- id, name, description, "month", "day_from", "day_to", "doy", "dow", "minute_from", "minute_to"
-VALUES
-(
-  'christmas'
-  ,'Ruined Christmas'
-  ,'Commit on Dec 25'
-  ,12
-  ,25
-  ,25
-  ,NULL
-  ,NULL
-  ,NULL
-  ,NULL
-)
-,(
-  'fools-day'
-  ,'Fools'' Code'
-  ,'Commit on Apr 1'
-  ,4
-  ,1
-  ,1
-  ,NULL
-  ,NULL
-  ,NULL
-  ,NULL
-)
-,(
-  'halloween'
-  ,'This Code Looks Scary'
-  ,'Commit on Oct 31'
-  ,10
-  ,31
-  ,31
-  ,NULL
-  ,NULL
-  ,NULL
-  ,NULL
-)
-,(
-  'leap-day'
-  ,'Rare Occasion'
-  ,'Commit on Feb 29'
-  ,2
-  ,29
-  ,29
-  ,NULL
-  ,NULL
-  ,NULL
-  ,NULL
-)
-,(
-  'new-year'
-  ,'New Year, New Bugs'
-  ,'Commit on Jan 1'
-  ,1
-  ,1
-  ,1
-  ,NULL
-  ,NULL
-  ,NULL
-  ,NULL
-)
-,(
-  'programmers-day'
-  ,'Professional Pride'
-  ,'Commit on Programmers'' Day'
-  ,NULL
-  ,NULL
-  ,NULL
-  ,256
-  ,NULL
-  ,NULL
-  ,NULL
-)
-,(
-  'russia-day'
-  ,'From Russia with Love'
-  ,'Commit on Russia Day'
-  ,6
-  ,12
-  ,12
-  ,NULL
-  ,NULL
-  ,NULL
-  ,NULL
-)
-,(
-  'valentine'
-  ,'In Love with Work'
-  ,'Commit on Feb 14'
-  ,2
-  ,14
-  ,14
-  ,NULL
-  ,NULL
-  ,NULL
-  ,NULL
-)
-,(
-  'thanksgiving'
-  ,'Turkey Code'
-  ,'Commit on Thanksgiving'
-  ,10
-  ,22
-  ,28
-  ,NULL
-  ,5
-  ,NULL
-  ,NULL
-)
-,(
-  'sysadmin-day'
-  ,'If it works, why do we need you'
-  ,'Commit on last friday in July'
-  ,7
-  ,-1
-  ,-1
-  ,NULL
-  ,NULL
-  ,NULL
-  ,NULL
-)
-,(
-  'time-get'
-  ,'Get'
-  ,'Commit exactly at 00:00'
-  ,NULL
-  ,NULL
-  ,NULL
-  ,NULL
-  ,NULL
-  ,0
-  ,0
-)
-,(
-  'owl'
-  ,'Owl'
-  ,'Commit between 4am and 7am local time'
-  ,NULL
-  ,NULL
-  ,NULL
-  ,NULL
-  ,NULL
-  ,4 * 60
-  ,7 * 60
-)
-,(
-  'dangerous-game'
-  ,'Dangerous Game'
-  ,'Commit after 6PM friday'
-  ,NULL
-  ,NULL
-  ,NULL
-  ,NULL
-  ,6
-  ,18 * 60
-  ,NULL
-)
-) AS t(id, name, description, "month", "day_from", "day_to", "doy", "dow", "minute_from", "minute_to")
-UNION ALL
-SELECT
-  'anniversary'
-  ,'Anniversary'
-  ,'Commit on the project''s birthday'
-  ,(SELECT MONTH(commit_time) FROM commits ORDER BY commit_time ASC LIMIT 1)
-  ,(SELECT DAY(commit_time) FROM commits ORDER BY commit_time ASC LIMIT 1)
-  ,(SELECT DAY(commit_time) FROM commits ORDER BY commit_time ASC LIMIT 1)
-  ,NULL
-  ,NULL
-  ,NULL
-  ,NULL;
-
-
-CREATE OR REPLACE VIEW memory.default.achievements_changed_lines AS
-SELECT * FROM (
-VALUES
-(
-  'world-balance'
-  ,'World Balance'
-  ,'Number of lines added == number of lines deleted'
-  ,NULL
-  ,NULL
-  ,NULL
-  ,NULL
-  ,true
-)
-,(
-  'massive'
-  ,'Massive'
-  ,'Add more than 1000 lines in a single commit'
-  ,1000
-  ,NULL
-  ,NULL
-  ,NULL
-  ,NULL
-)
-,(
-  'empty-commit'
-  ,'<empty title>'
-  ,'Make an empty commit'
-  ,0
-  ,0
-  ,0
-  ,0
-  ,NULL
-)
-,(
-  'eraser'
-  ,'Eraser'
-  ,'Make a commit with no lines added, only deletions'
-  ,NULL
-  ,0
-  ,0
-  ,NULL
-  ,NULL
-)
-) AS t(id, name, description, added_from, added_to, removed_from, removed_to, changed_equal);
-
-
-CREATE OR REPLACE VIEW memory.default.achievements_changed_files AS
-SELECT * FROM (
-VALUES
-(
-  'wrecking-ball'
-  ,'Wrecking Ball'
-  ,'Change more than 100 files in one commit'
-  ,100
-  ,CAST(NULL AS INT)
-  ,NULL
-  ,CAST(NULL AS INT)
-)
-,(
-  'mover'
-  ,'Mover'
-  ,'Move a file from one place to another without changing it'
-  ,NULL
-  ,0
-  ,0
-  ,CAST(NULL AS INT)
-)
-) AS t(id, name, description, changed_from, changed_to, moved_from, moved_to);
-
-
-CREATE OR REPLACE VIEW memory.default.achievements_words AS
-SELECT * FROM (
-VALUES
-(
-  'beggar'
-  ,'Beggar'
-  ,'Ask for an achievement in a commit message'
-  ,ARRAY['achievement', 'achievements']
-  ,false
-  ,false
-)
-,(
-  'fix'
-  ,'Save The Day'
-  ,'Use word “fix” in a commit message'
-  ,ARRAY['fix', 'fixes', 'fixed', 'fixing']
-  ,false
-  ,false
-)
-,(
-  'forgot'
-  ,'Second Thoughts'
-  ,'Use word “forgot” in a commit message'
-  ,ARRAY['forgot']
-  ,false
-  ,false
-)
-,(
-  'google'
-  ,'I Can Sort It out Myself'
-  ,'Use word “google” in a commit message'
-  ,ARRAY['google']
-  ,false
-  ,false
-)
-,(
-  'hack'
-  ,'Real Hacker'
-  ,'Use word “hack” in a commit message'
-  ,ARRAY['hack']
-  ,false
-  ,false
-)
-,(
-  'impossible'
-  ,'Mission Impossible'
-  ,'Use word “impossible” in a commit message'
-  ,ARRAY['impossible']
-  ,false
-  ,false
-)
-,(
-  'magic'
-  ,'The Colour of Magic'
-  ,'Use word “magic” in a commit message'
-  ,ARRAY['magic']
-  ,false
-  ,false
-)
-,(
-  'never-probably'
-  ,'Never, Probably'
-  ,'Use word “later” in a commit message'
-  ,ARRAY['later']
-  ,false
-  ,false
-)
-,(
-  'secure'
-  ,'We’re Safe Now'
-  ,'Use word “secure” in a commit message'
-  ,ARRAY['insecure', 'secure']
-  ,false
-  ,false
-)
-,(
-  'sorry'
-  ,'Salvation'
-  ,'Use word “sorry” in a commit message'
-  ,ARRAY['sorry']
-  ,false
-  ,false
-)
-,(
-  'wow'
-  ,'Wow'
-  ,'Use word “wow” in a commit message'
-  ,ARRAY['wow']
-  ,false
-  ,false
-)
-,(
-  'narcissist'
-  ,'Narcissist'
-  ,'Use your own name in a commit message' -- TODO
-  ,ARRAY[]
-  ,true
-  ,false
-)
-,(
-  'bad-motherfucker'
-  ,'Bad Motherf*cker'
-  ,'Swear in a commit message'
-  ,ARRAY['fuck', 'fucking', 'damn', 'shit']
-  ,false
-  ,false
-)
-) AS t(id, name, description, words, include_self, exclude_self)
-UNION ALL
-SELECT
-  'blamer'
-  ,'Blamer'
-  ,'Use someone else’s name in a commit message' -- TODO exclude own
-  ,(SELECT array_agg(trim(s.name)) AS name
-    FROM idents
-    CROSS JOIN UNNEST(extra_names) AS e(name)
-    CROSS JOIN UNNEST(split(e.name, ' ')) AS s(name)
-    WHERE trim(s.name) != '')
-  ,false
-  ,true;
-
-
-
-CREATE OR REPLACE VIEW memory.default.achievements_languages AS
-SELECT * FROM (
-VALUES
-(
-  'basic'
-  ,'Cradle of Civilization'
-  ,'Add Basic file to the repo'
-  ,ARRAY['bas', 'vb', 'vbs', 'vba', 'vbproj']
-)
-,(
-  'c-sharp'
-  ,'It''s Dangerous to Go Alone, Take LINQ'
-  ,'Add C# file to the repo'
-  ,ARRAY['cs', 'csproj']
-)
-,(
-  'clojure'
-  ,'Even Lispers Hate Lisp'
-  ,'Add Clojure file to the repo'
-  ,ARRAY['clj', 'cljx']
-)
-,(
-  'clojurescript'
-  ,'Even Lispers Hate Lisp (in a browser)'
-  ,'Add ClojureScript file to the repo'
-  ,ARRAY['cljs']
-)
-,(
-  'css'
-  ,'You Designer Now?'
-  ,'Add CSS file to the repo'
-  ,ARRAY['css', 'sass', 'scss', 'less', 'haml']
-)
-,(
-  'cxx'
-  ,'Troubles++14'
-  ,'Add C++ file to the repo'
-  ,ARRAY['c++', 'cc', 'cpp', 'cxx', 'pcc', 'hh', 'hpp', 'hxx', 'vcproj']
-)
-,(
-  'dart'
-  ,'You Work in Google?'
-  ,'Add Dart file to the repo'
-  ,ARRAY['dart']
-)
-,(
-  'erlang'
-  ,'It’s like ObjC, but for Ericsson phones'
-  ,'Add Erlang file to the repo'
-  ,ARRAY['erl', 'hrl']
-)
-,(
-  'go'
-  ,'In Google we trust'
-  ,'Add Go file to the repo'
-  ,ARRAY['go']
-)
-,(
-  'haskell'
-  ,'Ivory Tower'
-  ,'Add Haskell file to the repo'
-  ,ARRAY['hs', 'lhs']
-)
-,(
-  'java'
-  ,'Write Once. Run. Anywhere'
-  ,'Add Java  file to the repo'
-  ,ARRAY['java', 'jsf', 'jsp', 'jspf']
-)
-,(
-  'javascript'
-  ,'Happily Never After'
-  ,'Add JavaScript file to the repo'
-  ,ARRAY['js']
-)
-,(
-  'json'
-  ,'Call JSON!'
-  ,'Add JSON file to the repo'
-  ,ARRAY['json']
-)
-,(
-  'objective-c'
-  ,'NSVeryDescriptiveAchievementNameWithParame...'
-  ,'Add Objective-C file to the repo'
-  ,ARRAY['m', 'mm']
-)
-,(
-  'pascal'
-  ,'Really?'
-  ,'Add Pascal file to the repo'
-  ,ARRAY['pas']
-)
-,(
-  'perl'
-  ,'Chmod 200'
-  ,'Add Perl file to the repo'
-  ,ARRAY['pl']
-)
-,(
-  'php'
-  ,'New Facebook is Born'
-  ,'Add PHP file to the repo'
-  ,ARRAY['php', 'php3', 'php4', 'php5', 'phtml']
-)
-,(
-  'python'
-  ,'Snakes on a plane'
-  ,'Add Python file to the repo'
-  ,ARRAY['py']
-)
-,(
-  'ruby'
-  ,'Back on the Rails'
-  ,'Add Ruby file to the repo'
-  ,ARRAY['rake', 'rb']
-)
-,(
-  'rust'
-  ,'Can I borrow this?'
-  ,'Add Rust file to the repo'
-  ,ARRAY['rs', 'rlib']
-)
-,(
-  'scala'
-  ,'Well Typed, Bro'
-  ,'Add Scala file to the repo'
-  ,ARRAY['scala']
-)
-,(
-  'shell'
-  ,'We’ll Rewrite that Later'
-  ,'Add Bash file to the repo'
-  ,ARRAY['bash', 'sh', 'awk', 'sed']
-)
-,(
-  'sql'
-  ,'Not a Web Scale'
-  ,'Add SQL file to the repo'
-  ,ARRAY['sql']
-)
-,(
-  'swift'
-  ,'I Need to Sort Complex Objects Fast!'
-  ,'Add Swift file to the repo'
-  ,ARRAY['swift']
-)
-,(
-  'windows-language'
-  ,'You Can''t Program on Windows, Can You?'
-  ,'Add PowerShell file to the repo'
-  ,ARRAY['bat', 'btm', 'cmd', 'ps1', 'xaml']
-)
-,(
-  'xml'
-  ,'Zed’s Dead, Baby'
-  ,'Add XML file to the repo'
-  ,ARRAY['xml', 'xsl', 'xslt', 'xsd', 'dtd']
-)
-,(
-  'yaml'
-  ,'No means no, not Norway'
-  ,'Add YAML file to the repo'
-  ,ARRAY['yml', 'yaml']
-)
-) AS t(id, name, description, extensions);
-
-
-/*+
- *
-
- {:description "Commit message with 3 letters or less",
-  :key :man-of-few-words,
-  :name "A Man of Few Words"}
-
- {:description "Write a commit message without any letters",
-  :key :no-more-letters,
-  :name "No More Letters"}
-
- {:description "Use emoji in a commit message",
-  :key :emoji,
-  :name "C00l kid"}
-
- {:description "StackOverflow URL in a commit body or message",
-  :key :citation-needed,
-  :name "Citation Needed"}
-
- {:description "5+ swear words in a commit message",
-  :key :hello-linus,
-  :name "Hello, Linus",
-  :level-description "One level for each 5 swear words in a message"}
-
- {:description "Consecutive 777 in SHA-1",
-  :key :lucky,
-  :name "Lucky"}
-
- {:description "Consecutive 666 in SHA-1",
-  :key :mark-of-the-beast,
-  :name "Mark of the Beast"}
-
- {:description "Make commit #1000, or #1111, or #1234",
-  :key :get,
-  :name "Get"}
-
- {:description "More than 10 lines in a commit message",
-  :key :leo-tolstoy,
-  :name "Leo Tolstoy"}
-
-
-
-
-
-
-
-
-
- {:description "Change license type or edit license file",
-  :key :change-of-mind,
-  :name "Change of Mind"}
-
- {:description "Add GPL license file to the repo",
-  :key :for-stallman,
-  :name "For Stallman!"}
-
- {:description "Add .gitignore",
-  :key :gitignore,
-  :name "Gitignore"}
-
- {:description
-  "Create 'test' or 'doc' directory (not in the first commit)",
-  :key :good-boy,
-  :name "Good Boy"}
-
- {:description "Commit id_rsa file",
-  :key :nothing-to-hide,
-  :name "Nothing to Hide"}
-
- {:description "Create a README",
-  :key :scribbler,
-  :name "Scribbler"}
-
- {:description "Commit 2Mb file or bigger",
-  :key :fat-ass,
-  :name "Fat Ass"}
-
- {:description "Commit a file with just trailing spaces removed",
-  :key :ocd,
-  :name "OCD"}
-
- {:description "Delete a file that has been added in the initial commit (and at least a year has passed)",
-  :key :all-things-die,
-  :name "All Things Die"}
-
- {:description "Commit time is 1 month or more after the author time",
-  :key :alzheimers,
-  :name "Alzheimer's"}
-
- {:description "Misspell a word in a commit message",
-  :key :borat,
-  :name "Borat",
-  :level-description "One level for each misspelled word in a message"}
-
- {:description "Make 10+ commits with the same message",
-  :key :catchphrase,
-  :name "Catchphrase"}
-
- {:description
-  "Publish commit with the same N first chars of SHA-1 as existing commit",
-  :key :collision,
-  :name "Collision"}
-
- {:description "10+ commits in a row",
-  :key :combo,
-  :name "Combo"}
-
- {:description "Make a commit after someone had 10+ commits in a row",
-  :key :combo-breaker,
-  :name "Combo Breaker"}
-
- {:description "Only add a comment",
-  :key :commenter,
-  :name "Commenter"}
-
- {:description "Swap two lines",
-  :key :easy-fix,
-  :name "Easy Fix"}
-
- {:description "Change tabs to spaces or vice versa",
-  :key :holy-war,
-  :name "Holy War"}
-
- {:description "Update master branch with force mode",
-  :key :deal-with-it,
-  :name "Deal with it"}
-
- {:description "Make a commit with 3+ parents",
-  :key :hydra,
-  :name "Hydra"}
-
- {:description
-  "Add/edit files in 3+ different languages in a single commit",
-  :key :multilingual,
-  :name "Multilingual"}
-
- {:description "Two different commits within 15 seconds",
-  :key :flash,
-  :name "Flash"}
-
- {:description "You are the only committer for a month",
-  :key :loneliness,
-  :name "Loneliness"}
-
- {:description "Make a commit to a repo that hasn’t been touched for 1 month or more",
-  :key :necromancer,
-  :name "Necromancer"}
-
- {:description "Make 100+ non-merge commits",
-  :key :worker-bee,
-  :name "Worker Bee"}
-
- {:description "Commit and revert commit within 1 minute",
-  :key :ooops,
-  :name "Ooops"}
-
- {:description "Your commit was reverted completely by someone else",
-  :key :waste,
-  :name "Waste"}
-
- {:description "Edit a file that hasn’t been touched for a year",
-  :key :what-happened-here,
-  :name "What Happened Here?"}
-
- {:description "Resolve 100 conflicts",
-  :key :peacemaker,
-  :name "Peacemaker"}
-
-
-
- {:description "Get 5 achievements with 1 commit",
-  :key :munchkin,
-  :name "Munchkin"}
-
- {:description "Get all achievements",
-  :key :quest-complete,
-  :name "Quest Complete"}
-
- {:description "Zero achievments after 100 your own commits",
-  :key :unpretending,
-  :name "Unpretending"}
-])
-*/
-
-
-CREATE TABLE memory.default.acquired_calendar AS select
-    a.id,
-    a.name,
-    a.description,
-    i.name AS author_name,
-    i.email,
-    min(c.commit_time) AS achieved_at,
-    count(*) AS num_achieved
-FROM commits c
-JOIN idents i ON c.author_email = i.email OR CONTAINS(i.extra_emails, c.author_email)
-JOIN memory.default.achievements_calendar a ON
-  (a.month IS NULL OR MONTH(c.commit_time) = a.month)
-  AND DAY(c.commit_time) BETWEEN COALESCE(a.day_from, 1) AND COALESCE(a.day_to, 31)
-  AND (a.doy IS NULL OR DOY(c.commit_time) = a.doy)
-  AND (a.dow IS NULL OR DOW(c.commit_time) = a.dow)
-  AND (EXTRACT(HOUR FROM c.commit_time) * 60 + EXTRACT(MINUTE FROM c.commit_time)) BETWEEN COALESCE(a.minute_from, 0) AND COALESCE(a.minute_to, 60 * 24)
-GROUP BY
-    a.id,
-    a.name,
-    a.description,
-    i.name,
-    i.email;
-
-CREATE TABLE memory.default.acquired_changed_files AS SELECT
-    a.id,
-    a.name,
-    a.description,
-    i.name AS author_name,
-    i.email,
-    min(c.commit_time) AS achieved_at,
-    count(*) AS num_achieved
-FROM commits c
-JOIN (
-  SELECT commit_id,
-    count(*) FILTER (WHERE change_type = 'Rename' AND added_lines = 0 AND deleted_lines = 0) AS renamed,
-    count(*) FILTER (WHERE change_type != 'Rename' OR (added_lines != 0 AND deleted_lines != 0)) AS modified
-  FROM diff_stats
-  GROUP BY commit_id
-) s ON s.commit_id = c.object_id
-JOIN idents i ON c.author_email = i.email OR CONTAINS(i.extra_emails, c.author_email)
-JOIN memory.default.achievements_changed_files a ON
-  s.renamed BETWEEN COALESCE(a.moved_from, 0) AND COALESCE(a.moved_to, bitwise_right_shift(bitwise_not(0), 1))
-  AND s.modified BETWEEN COALESCE(a.changed_from, 0) AND COALESCE(a.changed_to, bitwise_right_shift(bitwise_not(0), 1))
-GROUP BY
-    a.id,
-    a.name,
-    a.description,
-    i.name,
-    i.email;
-
-
-CREATE TABLE memory.default.acquired_changed_lines AS SELECT
-    a.id,
-    a.name,
-    a.description,
-    i.name AS author_name,
-    i.email,
-    min(c.commit_time) AS achieved_at,
-    count(*) AS num_achieved
-FROM commit_stats c
-JOIN idents i ON c.author_email = i.email OR CONTAINS(i.extra_emails, c.author_email)
-JOIN memory.default.achievements_changed_lines a ON
-  c.added_lines BETWEEN COALESCE(a.added_from, 0) AND COALESCE(a.added_to, bitwise_right_shift(bitwise_not(0), 1))
-  AND c.deleted_lines BETWEEN COALESCE(a.removed_from, 0) AND COALESCE(a.removed_from, bitwise_right_shift(bitwise_not(0), 1))
-  AND (NOT changed_equal OR c.added_lines = c.deleted_lines)
-GROUP BY
-    a.id,
-    a.name,
-    a.description,
-    i.name,
-    i.email;
-
-
-CREATE TABLE memory.default.acquired_languages AS SELECT
-    a.id,
-    a.name,
-    a.description,
-    i.name AS author_name,
-    i.email,
-    min(c.commit_time) AS achieved_at,
-    count(DISTINCT c.object_id) AS num_achieved
-FROM (
-  SELECT
-    c.commit_time,
-    c.object_id,
-    c.author_email,
-    array_agg(DISTINCT reverse(split_part(reverse(t.file_name), '.', 1))) AS extensions
-  FROM commits c
-  JOIN diff_stats s ON s.commit_id = c.object_id AND s.change_type = 'Add'
-  JOIN trees t ON (t.commit_id, t.object_id) = (s.commit_id, s.object_id)
-  GROUP BY c.commit_time, c.object_id, c.author_email
-  UNION
-  SELECT
-    c.commit_time,
-    c.object_id,
-    c.author_email,
-    array_agg(DISTINCT reverse(split_part(reverse(t.file_name), '.', 1))) AS extensions
-  FROM commits c
-  JOIN trees t ON t.commit_id = c.object_id
-  WHERE CARDINALITY(c.parents) = 0
-  GROUP BY c.commit_time, c.object_id, c.author_email
-) c
-JOIN idents i ON c.author_email = i.email OR CONTAINS(i.extra_emails, c.author_email)
 JOIN memory.default.achievements_languages a ON
   arrays_overlap(c.extensions, a.extensions)
 GROUP BY
@@ -1764,5 +889,4 @@
   UNION ALL
   SELECT * FROM memory.default.acquired_words
 ) acq ON acq.id = a.id
-GROUP BY a.id, a.name, a.description
->>>>>>> f1305a8d
+GROUP BY a.id, a.name, a.description